--- conflicted
+++ resolved
@@ -192,10 +192,4 @@
 # we probably never want to commit these anywhere
 *.h5
 
-slurm*.out
-<<<<<<< HEAD
-
-*.fits
-*.png
-=======
->>>>>>> d20de9b5
+slurm*.out