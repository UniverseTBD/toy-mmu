--- conflicted
+++ resolved
@@ -1,15 +1,9 @@
 ASTROPILE_ROOT := /mnt/ceph/users/polymathic/AstroPile_v1
 DATA_DIR := /mnt/ceph/users/polymathic/external_data/astro
 
-<<<<<<< HEAD
-.PHONY: all apogee desi sdss decals plasticc jwst gz10 vipers hsc
-
-all: apogee desi sdss decals plasticc jwst gz10 vipers hsc
-=======
-.PHONY: all apogee desi sdss decals plasticc jwst gz10 vipers gaia desi_provabgs yse des_y3_sne_ia swift_sne_ia ps1_sne_ia snls foundation btsbot
-
-all: apogee desi sdss decals plasticc jwst gz10 vipers gaia desi_provabgs yse des_y3_sne_ia swift_sne_ia ps1_sne_ia snls foundation btsbot
->>>>>>> f8559466
+.PHONY: all apogee desi sdss decals plasticc jwst gz10 vipers
+
+all: apogee desi sdss decals plasticc jwst gz10 vipers
 
 # Create the parent sample for APOGEE
 $(ASTROPILE_ROOT)/apogee:
@@ -99,7 +93,6 @@
 	cd ..
 vipers: $(ASTROPILE_ROOT)/vipers
 
-<<<<<<< HEAD
 # Create parent sample for hsc
 $(ASTROPILE_ROOT)/hsc:
 	cd hsc; \
@@ -107,7 +100,7 @@
 	cp hsc.py $(ASTROPILE_ROOT)/hsc/hsc.py; \
 	cd ..
 hsc: $(ASTROPILE_ROOT)/hsc
-=======
+
 # create parent sample for Gaia
 $(ASTROPILE_ROOT)/gaia:
 	cd gaia; \
@@ -209,5 +202,4 @@
 	python3 build_parent_sample.py $(DATA_DIR)/btsbot $(ASTROPILE_ROOT)/btsbot --dirty; \
 	cp btsbot.py $(ASTROPILE_ROOT)/btsbot/btsbot.py; \
 	cd ..
-btsbot: $(ASTROPILE_ROOT)/btsbot
->>>>>>> f8559466
+btsbot: $(ASTROPILE_ROOT)/btsbot